SUMMARY = "Aktualizr SOTA Client"
DESCRIPTION = "SOTA Client application written in C++"
HOMEPAGE = "https://github.com/advancedtelematic/aktualizr"
SECTION = "base"
LICENSE = "MPL-2.0"
LIC_FILES_CHKSUM = "file://${S}/LICENSE;md5=9741c346eef56131163e13b9db1241b3"

DEPENDS = "boost curl openssl libarchive libsodium asn1c-native sqlite3 "
DEPENDS_append_class-target = "ostree ${@bb.utils.contains('SOTA_CLIENT_FEATURES', 'hsm', ' libp11', '', d)} "
DEPENDS_append_class-native = "glib-2.0-native "

RDEPENDS_${PN}_class-target = "lshw "
RDEPENDS_${PN}_append_class-target = " ${@bb.utils.contains('SOTA_CLIENT_FEATURES', 'serialcan', '  slcand-start', '', d)} "

PV = "1.0+git${SRCPV}"
PR = "7"

SRC_URI = " \
  gitsm://github.com/advancedtelematic/aktualizr;branch=${BRANCH} \
  file://aktualizr.service \
  file://aktualizr-secondary.service \
  file://aktualizr-secondary.socket \
  file://aktualizr-serialcan.service \
  "
SRCREV = "3b89858cf8ce9a8331cc4e6a5d2b5783d2eb7ae9"
BRANCH ?= "master"

S = "${WORKDIR}/git"

inherit cmake

inherit systemd

SYSTEMD_PACKAGES = "${PN} ${PN}-secondary"
SYSTEMD_SERVICE_${PN} = "aktualizr.service"
SYSTEMD_SERVICE_${PN}-secondary = "aktualizr-secondary.socket"

BBCLASSEXTEND =+ "native"

require garage-sign-version.inc

EXTRA_OECMAKE = "-DWARNING_AS_ERROR=OFF \
                 -DCMAKE_BUILD_TYPE=Release \
                 -DAKTUALIZR_VERSION=${PV} \
                 -DBUILD_LOAD_TESTS=OFF"
EXTRA_OECMAKE_append_class-target = " -DBUILD_OSTREE=ON \
                                      -DBUILD_ISOTP=ON \
                                      ${@bb.utils.contains('SOTA_CLIENT_FEATURES', 'hsm', '-DBUILD_P11=ON', '', d)} "
EXTRA_OECMAKE_append_class-native = " -DBUILD_SOTA_TOOLS=ON \
                                      -DBUILD_OSTREE=OFF \
                                      -DBUILD_SYSTEMD=OFF \
                                      -DGARAGE_SIGN_VERSION=${GARAGE_SIGN_VERSION} \
                                      -DGARAGE_SIGN_SHA256=${GARAGE_SIGN_SHA256}"

do_install_append () {
    rm -fr ${D}${libdir}/systemd
    rm -f ${D}${libdir}/sota/sota.toml # Only needed for the Debian package
    install -d ${D}${libdir}/sota
    install -m 0644 ${S}/config/sota_autoprov.toml ${D}/${libdir}/sota/sota_autoprov.toml
    install -m 0644 ${S}/config/sota_autoprov_primary.toml ${D}/${libdir}/sota/sota_autoprov_primary.toml
    install -m 0644 ${S}/config/sota_hsm_prov.toml ${D}/${libdir}/sota/sota_hsm_prov.toml
    install -m 0644 ${S}/config/sota_implicit_prov.toml ${D}/${libdir}/sota/sota_implicit_prov.toml
    install -m 0644 ${S}/config/sota_implicit_prov_ca.toml ${D}/${libdir}/sota/sota_implicit_prov_ca.toml
    install -m 0644 ${S}/config/sota_secondary.toml ${D}/${libdir}/sota/sota_secondary.toml
    install -d ${D}${systemd_unitdir}/system
    install -m 0644 ${WORKDIR}/aktualizr-secondary.socket ${D}${systemd_unitdir}/system/aktualizr-secondary.socket
    install -m 0644 ${WORKDIR}/aktualizr-secondary.service ${D}${systemd_unitdir}/system/aktualizr-secondary.service
    install -m 0700 -d ${D}${libdir}/sota/conf.d
    install -m 0700 -d ${D}${sysconfdir}/sota/conf.d
}

do_install_append_class-target () {
    install -m 0755 -d ${D}${systemd_unitdir}/system
    aktualizr_service=${@bb.utils.contains('SOTA_CLIENT_FEATURES', 'serialcan', '${WORKDIR}/aktualizr-serialcan.service', '${WORKDIR}/aktualizr.service', d)}
    install -m 0644 ${aktualizr_service} ${D}${systemd_unitdir}/system/aktualizr.service
}

do_install_append_class-native () {
<<<<<<< HEAD
    install -m 0755 ${B}/src/sota_tools/garage-sign-prefix/src/garage-sign/bin/* ${D}${bindir}
    install -m 0644 ${B}/src/sota_tools/garage-sign-prefix/src/garage-sign/lib/* ${D}${libdir}
=======
    install -m 0755 ${B}/src/sota_tools/garage-sign/bin/* ${D}${bindir}
    install -m 0644 ${B}/src/sota_tools/garage-sign/lib/* ${D}${libdir}
>>>>>>> 164e73cd
}

PACKAGES =+ " ${PN}-examples ${PN}-host-tools ${PN}-secondary "

FILES_${PN} = " \
                ${bindir}/aktualizr \
                ${bindir}/aktualizr-info \
                ${bindir}/aktualizr-check-discovery \
                ${systemd_unitdir}/system/aktualizr.service \
                ${libdir}/sota/conf.d \
                ${sysconfdir}/sota/conf.d \
                "

FILES_${PN}-examples = " \
                ${libdir}/sota/demo_secondary.json \
                ${bindir}/example-interface \
                ${bindir}/isotp-test-interface \
                "

FILES_${PN}-host-tools = " \
                ${bindir}/aktualizr_cert_provider \
                ${bindir}/aktualizr_implicit_writer \
                ${bindir}/garage-deploy \
                ${bindir}/garage-push \
                ${libdir}/sota/sota_autoprov.toml \
                ${libdir}/sota/sota_autoprov_primary.toml \
                ${libdir}/sota/sota_hsm_prov.toml \
                ${libdir}/sota/sota_implicit_prov.toml \
                ${libdir}/sota/sota_implicit_prov_ca.toml \
                "

FILES_${PN}-secondary = " \
                ${bindir}/aktualizr-secondary \
                ${libdir}/sota/sota_secondary.toml \
                ${systemd_unitdir}/system/aktualizr-secondary.socket \
                ${systemd_unitdir}/system/aktualizr-secondary.service \
                "

# vim:set ts=4 sw=4 sts=4 expandtab:<|MERGE_RESOLUTION|>--- conflicted
+++ resolved
@@ -76,13 +76,8 @@
 }
 
 do_install_append_class-native () {
-<<<<<<< HEAD
-    install -m 0755 ${B}/src/sota_tools/garage-sign-prefix/src/garage-sign/bin/* ${D}${bindir}
-    install -m 0644 ${B}/src/sota_tools/garage-sign-prefix/src/garage-sign/lib/* ${D}${libdir}
-=======
     install -m 0755 ${B}/src/sota_tools/garage-sign/bin/* ${D}${bindir}
     install -m 0644 ${B}/src/sota_tools/garage-sign/lib/* ${D}${libdir}
->>>>>>> 164e73cd
 }
 
 PACKAGES =+ " ${PN}-examples ${PN}-host-tools ${PN}-secondary "
