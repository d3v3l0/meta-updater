SUMMARY = "Aktualizr SOTA Client"
DESCRIPTION = "SOTA Client application written in C++"
HOMEPAGE = "https://github.com/advancedtelematic/aktualizr"
SECTION = "base"
LICENSE = "MPL-2.0"
LIC_FILES_CHKSUM = "file://${S}/LICENSE;md5=9741c346eef56131163e13b9db1241b3"

DEPENDS = "boost curl openssl libarchive libsodium asn1c-native sqlite3 "
DEPENDS_append_class-target = "ostree ${@bb.utils.contains('SOTA_CLIENT_FEATURES', 'hsm', ' libp11', '', d)} "
DEPENDS_append_class-native = "glib-2.0-native "

RDEPENDS_${PN}_class-target = "lshw "
RDEPENDS_${PN}_append_class-target = "${@bb.utils.contains('SOTA_CLIENT_FEATURES', 'serialcan', ' slcand-start', '', d)} "
RDEPENDS_${PN}_append_class-target = " ${@bb.utils.contains('SOTA_CLIENT_FEATURES', 'ubootenv', ' u-boot-fw-utils aktualizr-uboot-env-rollback', '', d)} "

RDEPENDS_${PN}_append_class-target = " ${PN}-tools "
RDEPENDS_${PN}-secondary_append_class-target = " ${PN}-tools "

PV = "1.0+git${SRCPV}"
PR = "7"

SRC_URI = " \
  gitsm://github.com/advancedtelematic/aktualizr;branch=${BRANCH} \
  file://aktualizr.service \
  file://aktualizr-secondary.service \
  file://aktualizr-secondary.socket \
  file://aktualizr-serialcan.service \
  "

<<<<<<< HEAD
SRCREV = "4621a15779db38531fb386478232a9e8593e53f4"
=======
SRCREV = "348822d914f422a8d7b34a1e98cfdd1fa3cf816c"
>>>>>>> 0b2db436
BRANCH ?= "master"

S = "${WORKDIR}/git"

inherit cmake

inherit systemd

SYSTEMD_PACKAGES = "${PN} ${PN}-secondary"
SYSTEMD_SERVICE_${PN} = "aktualizr.service"
SYSTEMD_SERVICE_${PN}-secondary = "aktualizr-secondary.socket"

BBCLASSEXTEND =+ "native"

require garage-sign-version.inc

EXTRA_OECMAKE = "-DWARNING_AS_ERROR=OFF \
                 -DCMAKE_BUILD_TYPE=Release \
                 -DAKTUALIZR_VERSION=${PV} \
                 -DBUILD_LOAD_TESTS=OFF"
EXTRA_OECMAKE_append_class-target = " -DBUILD_OSTREE=ON \
                                      ${@bb.utils.contains('SOTA_CLIENT_FEATURES', 'hsm', '-DBUILD_P11=ON', '', d)} "
EXTRA_OECMAKE_append_class-native = " -DBUILD_SOTA_TOOLS=ON \
                                      -DBUILD_OSTREE=OFF \
                                      -DBUILD_SYSTEMD=OFF \
                                      -DGARAGE_SIGN_VERSION=${GARAGE_SIGN_VERSION} \
                                      -DGARAGE_SIGN_SHA256=${GARAGE_SIGN_SHA256}"

do_install_append () {
    install -d ${D}${libdir}/sota
    install -m 0644 ${S}/config/sota_autoprov.toml ${D}/${libdir}/sota/sota_autoprov.toml
    install -m 0644 ${S}/config/sota_autoprov_primary.toml ${D}/${libdir}/sota/sota_autoprov_primary.toml
    install -m 0644 ${S}/config/sota_hsm_prov.toml ${D}/${libdir}/sota/sota_hsm_prov.toml
    install -m 0644 ${S}/config/sota_implicit_prov_ca.toml ${D}/${libdir}/sota/sota_implicit_prov_ca.toml
    install -m 0644 ${S}/config/sota_secondary.toml ${D}/${libdir}/sota/sota_secondary.toml
    install -m 0644 ${S}/config/sota_uboot_env.toml ${D}/${libdir}/sota/sota_uboot_env.toml
    install -d ${D}${systemd_unitdir}/system
    install -m 0644 ${WORKDIR}/aktualizr-secondary.socket ${D}${systemd_unitdir}/system/aktualizr-secondary.socket
    install -m 0644 ${WORKDIR}/aktualizr-secondary.service ${D}${systemd_unitdir}/system/aktualizr-secondary.service
    install -m 0700 -d ${D}${libdir}/sota/conf.d
    install -m 0700 -d ${D}${sysconfdir}/sota/conf.d

<<<<<<< HEAD
=======
    if [ -n "${SOTA_HARDWARE_ID}" ]; then
        echo "[provision]\nprimary_ecu_hardware_id = ${SOTA_HARDWARE_ID}\n" > ${D}${libdir}/sota/conf.d/40-hardware-id.toml
    fi

>>>>>>> 0b2db436
    if [ -n "${SOTA_SECONDARY_CONFIG_DIR}" ]; then
        if [ -d "${SOTA_SECONDARY_CONFIG_DIR}" ]; then
            install -m 0700 -d ${D}${sysconfdir}/sota/ecus
            install -m 0644 "${SOTA_SECONDARY_CONFIG_DIR}"/* ${D}${sysconfdir}/sota/ecus/
            echo "[uptane]\nsecondary_configs_dir = /etc/sota/ecus/\n" > ${D}${libdir}/sota/conf.d/30-secondary-configs-dir.toml
        else
            bbwarn "SOTA_SECONDARY_CONFIG_DIR is set to an invalid directory (${SOTA_SECONDARY_CONFIG_DIR})"
        fi
    fi

}

do_install_append_class-target () {
    install -m 0755 -d ${D}${systemd_unitdir}/system
    aktualizr_service=${@bb.utils.contains('SOTA_CLIENT_FEATURES', 'serialcan', '${WORKDIR}/aktualizr-serialcan.service', '${WORKDIR}/aktualizr.service', d)}
    install -m 0644 ${aktualizr_service} ${D}${systemd_unitdir}/system/aktualizr.service
}

do_install_append_class-native () {
    install -m 0755 ${B}/src/sota_tools/garage-sign/bin/* ${D}${bindir}
    install -m 0644 ${B}/src/sota_tools/garage-sign/lib/* ${D}${libdir}
}

PACKAGES =+ " ${PN}-examples ${PN}-host-tools ${PN}-tools ${PN}-secondary "

FILES_${PN} = " \
                ${bindir}/aktualizr \
                ${bindir}/aktualizr-info \
                ${bindir}/aktualizr-check-discovery \
                ${systemd_unitdir}/system/aktualizr.service \
                ${libdir}/sota/conf.d \
                ${sysconfdir}/sota/conf.d \
                ${sysconfdir}/sota/ecus/* \
                "

FILES_${PN}-examples = " \
                ${bindir}/hmi-stub \
                "

FILES_${PN}-host-tools = " \
                ${bindir}/aktualizr-repo \
                ${bindir}/aktualizr-cert-provider \
                ${bindir}/garage-deploy \
                ${bindir}/garage-push \
                ${libdir}/sota/sota_autoprov.toml \
                ${libdir}/sota/sota_autoprov_primary.toml \
                ${libdir}/sota/sota_hsm_prov.toml \
                ${libdir}/sota/sota_implicit_prov_ca.toml \
                ${libdir}/sota/sota_uboot_env.toml \
                "

FILES_${PN}-tools = " \
                ${bindir}/aktualizr-check-discovery \
                "

FILES_${PN}-secondary = " \
                ${bindir}/aktualizr-secondary \
                ${libdir}/sota/sota_secondary.toml \
                ${systemd_unitdir}/system/aktualizr-secondary.socket \
                ${systemd_unitdir}/system/aktualizr-secondary.service \
                "

# vim:set ts=4 sw=4 sts=4 expandtab:<|MERGE_RESOLUTION|>--- conflicted
+++ resolved
@@ -27,11 +27,7 @@
   file://aktualizr-serialcan.service \
   "
 
-<<<<<<< HEAD
-SRCREV = "4621a15779db38531fb386478232a9e8593e53f4"
-=======
 SRCREV = "348822d914f422a8d7b34a1e98cfdd1fa3cf816c"
->>>>>>> 0b2db436
 BRANCH ?= "master"
 
 S = "${WORKDIR}/git"
@@ -74,13 +70,10 @@
     install -m 0700 -d ${D}${libdir}/sota/conf.d
     install -m 0700 -d ${D}${sysconfdir}/sota/conf.d
 
-<<<<<<< HEAD
-=======
     if [ -n "${SOTA_HARDWARE_ID}" ]; then
         echo "[provision]\nprimary_ecu_hardware_id = ${SOTA_HARDWARE_ID}\n" > ${D}${libdir}/sota/conf.d/40-hardware-id.toml
     fi
 
->>>>>>> 0b2db436
     if [ -n "${SOTA_SECONDARY_CONFIG_DIR}" ]; then
         if [ -d "${SOTA_SECONDARY_CONFIG_DIR}" ]; then
             install -m 0700 -d ${D}${sysconfdir}/sota/ecus
