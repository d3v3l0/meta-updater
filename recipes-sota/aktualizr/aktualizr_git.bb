--- conflicted
+++ resolved
@@ -21,11 +21,7 @@
   file://aktualizr.service \
   file://aktualizr-serialcan.service \
   "
-<<<<<<< HEAD
 SRCREV = "07d73645231681848bd943074498581e930d8582"
-=======
-SRCREV = "37fbf0dfd88d42d76301890818dc4e83b35d9fa4"
->>>>>>> 1f78561c
 BRANCH ?= "master"
 
 S = "${WORKDIR}/git"
