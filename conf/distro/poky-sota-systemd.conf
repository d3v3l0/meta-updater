--- conflicted
+++ resolved
@@ -10,14 +10,8 @@
 DISTRO_FEATURES_append = " systemd"
 VIRTUAL-RUNTIME_init_manager = "systemd"
 
-<<<<<<< HEAD
 INHERIT_prepend = " sota"
 IMAGE_INSTALL_append = " connman connman-client rvi-sota-client"
 
-=======
-INHERIT += " sota"
-IMAGE_INSTALL_append = " connman connman-client rvi-sota-client"
-
 # Prelinking increases the size of downloads and causes build errors
->>>>>>> 221a3753
 USER_CLASSES_remove = "image-prelink"