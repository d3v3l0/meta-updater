--- conflicted
+++ resolved
@@ -87,10 +87,7 @@
 * `SOTA_CLIENT_PROV` - which provisioning method to use. Valid options are https://github.com/advancedtelematic/aktualizr/blob/master/docs/automatic-provisioning.adoc[`aktualizr-auto-prov`], https://github.com/advancedtelematic/aktualizr/blob/master/docs/implicit-provisioning.adoc[`aktualizr-ca-implicit-prov`], and https://github.com/advancedtelematic/aktualizr/blob/master/docs/hsm-provisioning.adoc[`aktualizr-hsm-prov`]. The default is `aktualizr-auto-prov`. This can also be set to an empty string to avoid using a provisioning recipe.
 * `SOTA_CLIENT_FEATURES` - extensions to aktualizr. The only valid options are `hsm` (to build with HSM support) and `secondary-network` (to set up a simulated 'in-vehicle' network with support for a primary node with a DHCP server and a secondary node with a DHCP client).
 * `SOTA_SECONDARY_CONFIG_DIR` - a directory containing JSON configuration files for virtual secondaries on the host. These will be installed into `/etc/sota/ecus` on the device and automatically provided to aktualizr.
-<<<<<<< HEAD
-=======
 * `SOTA_HARDWARE_ID` - a custom hardware ID that will be written to the aktualizr config. Defaults to MACHINE if not set.
->>>>>>> 0b2db436
 
 == Usage
 
@@ -150,10 +147,6 @@
 
 Second, you can write recipes to install additional config files with customized options. A few recipes already exist to address common needs and provide an example:
 
-<<<<<<< HEAD
-* link:recipes-sota/config/aktualizr-example-interface.bb[aktualizr-example-interface.bb] will configure aktualizr to connect to an example interface for a legacy flasher. This is intended to be used in conjunction with the `aktualizr-examples` package. See https://github.com/advancedtelematic/aktualizr/blob/master/docs/legacysecondary.adoc[legacysecondary.adoc] in the aktualizr repo for more information.
-=======
->>>>>>> 0b2db436
 * link:recipes-sota/config/aktualizr-disable-send-ip.bb[aktualizr-disable-send-ip.bb] disables the reporting of networking information to the server. This is enabled by default and supported by https://connect.ota.here.com/[HERE OTA Connect]. However, if you are using a different server that does not support this feature, you may want to disable it in aktualizr.
 * link:recipes-sota/config/aktualizr-log-debug.bb[aktualizr-log-debug.bb] sets the log level of aktualizr to 0 (trace). The default is 2 (info). This recipe is intended for development and debugging purposes.
 
