FILESEXTRAPATHS_prepend := "${THISDIR}/${BPN}:"

<<<<<<< HEAD
SRC_URI_append = "\
	${@oe.utils.conditional('USE_FAYTECH_MONITOR', '1', 'file://0002-faytech-fix-rpi.patch', '', d)} \
"

do_configure_append_smack() {
    # SMACK and Co
    kernel_configure_variable IP_NF_SECURITY m
    kernel_configure_variable IP6_NF_SECURITY m
    kernel_configure_variable EXT2_FS_SECURITY y
    kernel_configure_variable EXT3_FS_SECURITY y
    kernel_configure_variable EXT4_FS_SECURITY y
    kernel_configure_variable SECURITY y
    kernel_configure_variable SECURITY_SMACK y
    kernel_configure_variable TMPFS_XATTR y
    kernel_configure_variable DEFAULT_SECURITY "smack"
    kernel_configure_variable DEFAULT_SECURITY_SMACK y
    kernel_configure_variable FANOTIFY_ACCESS_PERMISSIONS y
}

do_configure_append_netboot() {
    # NBD for netboot
    kernel_configure_variable BLK_DEV_NBD y
    # ramblk for inird
    kernel_configure_variable BLK_DEV_RAM y
}

=======
>>>>>>> 85b5f658
do_configure_append_sota() {
    # ramblk for inird
    kernel_configure_variable BLK_DEV_RAM y
}
<<<<<<< HEAD

do_configure_append() {

    # VC4 Wayland/Weston
    kernel_configure_variable I2C_BCM2835 y
    kernel_configure_variable DRM y
    kernel_configure_variable DRM_PANEL_RASPBERRYPI_TOUCHSCREEN y
    kernel_configure_variable DRM_VC4 y
    kernel_configure_variable FB_BCM2708 n

    # Enable support for TP-Link TL-W722N USB Wifi adapter
    kernel_configure_variable CONFIG_ATH_CARDS m
    kernel_configure_variable CONFIG_ATH9K_HTC m

    # Enable support for RTLSDR
    kernel_configure_variable CONFIG_MEDIA_USB_SUPPORT y
    kernel_configure_variable CONFIG_MEDIA_DIGITAL_TV_SUPPORT y
    kernel_configure_variable CONFIG_DVB_USB_V2 m
    kernel_configure_variable CONFIG_DVB_USB_RTL28XXU m

    # KEEP until fixed upstream:
      # Keep this the last line
      # Remove all modified configs and add the rest to .config
      sed -e "${CONF_SED_SCRIPT}" < '${WORKDIR}/defconfig' >> '${B}/.config'

      yes '' | oe_runmake oldconfig
      kernel_do_configure
}

CMDLINE_DEBUG = ""
CMDLINE_append = " usbhid.mousepoll=0"

# Add options to allow CMA to operate
CMDLINE_append = ' ${@oe.utils.conditional("ENABLE_CMA", "1", "coherent_pool=6M smsc95xx.turbo_mode=N", "", d)}'

KERNEL_MODULE_AUTOLOAD += "snd-bcm2835"
KERNEL_MODULE_AUTOLOAD += "hid-multitouch"

RDEPENDS_${PN} += "kernel-module-snd-bcm2835"
PACKAGES += "kernel-module-snd-bcm2835"
=======
>>>>>>> 85b5f658
<|MERGE_RESOLUTION|>--- conflicted
+++ resolved
@@ -1,78 +1,6 @@
 FILESEXTRAPATHS_prepend := "${THISDIR}/${BPN}:"
 
-<<<<<<< HEAD
-SRC_URI_append = "\
-	${@oe.utils.conditional('USE_FAYTECH_MONITOR', '1', 'file://0002-faytech-fix-rpi.patch', '', d)} \
-"
-
-do_configure_append_smack() {
-    # SMACK and Co
-    kernel_configure_variable IP_NF_SECURITY m
-    kernel_configure_variable IP6_NF_SECURITY m
-    kernel_configure_variable EXT2_FS_SECURITY y
-    kernel_configure_variable EXT3_FS_SECURITY y
-    kernel_configure_variable EXT4_FS_SECURITY y
-    kernel_configure_variable SECURITY y
-    kernel_configure_variable SECURITY_SMACK y
-    kernel_configure_variable TMPFS_XATTR y
-    kernel_configure_variable DEFAULT_SECURITY "smack"
-    kernel_configure_variable DEFAULT_SECURITY_SMACK y
-    kernel_configure_variable FANOTIFY_ACCESS_PERMISSIONS y
-}
-
-do_configure_append_netboot() {
-    # NBD for netboot
-    kernel_configure_variable BLK_DEV_NBD y
-    # ramblk for inird
-    kernel_configure_variable BLK_DEV_RAM y
-}
-
-=======
->>>>>>> 85b5f658
 do_configure_append_sota() {
     # ramblk for inird
     kernel_configure_variable BLK_DEV_RAM y
 }
-<<<<<<< HEAD
-
-do_configure_append() {
-
-    # VC4 Wayland/Weston
-    kernel_configure_variable I2C_BCM2835 y
-    kernel_configure_variable DRM y
-    kernel_configure_variable DRM_PANEL_RASPBERRYPI_TOUCHSCREEN y
-    kernel_configure_variable DRM_VC4 y
-    kernel_configure_variable FB_BCM2708 n
-
-    # Enable support for TP-Link TL-W722N USB Wifi adapter
-    kernel_configure_variable CONFIG_ATH_CARDS m
-    kernel_configure_variable CONFIG_ATH9K_HTC m
-
-    # Enable support for RTLSDR
-    kernel_configure_variable CONFIG_MEDIA_USB_SUPPORT y
-    kernel_configure_variable CONFIG_MEDIA_DIGITAL_TV_SUPPORT y
-    kernel_configure_variable CONFIG_DVB_USB_V2 m
-    kernel_configure_variable CONFIG_DVB_USB_RTL28XXU m
-
-    # KEEP until fixed upstream:
-      # Keep this the last line
-      # Remove all modified configs and add the rest to .config
-      sed -e "${CONF_SED_SCRIPT}" < '${WORKDIR}/defconfig' >> '${B}/.config'
-
-      yes '' | oe_runmake oldconfig
-      kernel_do_configure
-}
-
-CMDLINE_DEBUG = ""
-CMDLINE_append = " usbhid.mousepoll=0"
-
-# Add options to allow CMA to operate
-CMDLINE_append = ' ${@oe.utils.conditional("ENABLE_CMA", "1", "coherent_pool=6M smsc95xx.turbo_mode=N", "", d)}'
-
-KERNEL_MODULE_AUTOLOAD += "snd-bcm2835"
-KERNEL_MODULE_AUTOLOAD += "hid-multitouch"
-
-RDEPENDS_${PN} += "kernel-module-snd-bcm2835"
-PACKAGES += "kernel-module-snd-bcm2835"
-=======
->>>>>>> 85b5f658
