# Image to use with u-boot as BIOS and OSTree deployment system

#inherit image_types

# Boot filesystem size in MiB
# OSTree updates may require some space on boot file system for
# boot scripts, kernel and initramfs images
#

<<<<<<< HEAD
OSTREE_BOOTLOADER ??= 'u-boot'

=======
>>>>>>> 164e73cd
do_image_otaimg[depends] += "e2fsprogs-native:do_populate_sysroot \
			${@'grub:do_populate_sysroot' if d.getVar('OSTREE_BOOTLOADER', True) == 'grub' else ''} \
			${@'virtual/bootloader:do_deploy' if d.getVar('OSTREE_BOOTLOADER', True) == 'u-boot' else ''}"

calculate_size () {
	BASE=$1
	SCALE=$2
	MIN=$3
	MAX=$4
	EXTRA=$5
	ALIGN=$6

	SIZE=`echo "$BASE * $SCALE" | bc -l`
	REM=`echo $SIZE | cut -d "." -f 2`
	SIZE=`echo $SIZE | cut -d "." -f 1`

	if [ -n "$REM" -o ! "$REM" -eq 0 ]; then
		SIZE=`expr $SIZE \+ 1`
	fi

	if [ "$SIZE" -lt "$MIN" ]; then
		SIZE=$MIN
	fi

	SIZE=`expr $SIZE \+ $EXTRA`
	SIZE=`expr $SIZE \+ $ALIGN \- 1`
	SIZE=`expr $SIZE \- $SIZE \% $ALIGN`

	if [ -n "$MAX" ]; then
		if [ "$SIZE" -gt "$MAX" ]; then
			return -1
		fi
	fi
	
	echo "${SIZE}"
}

export OSTREE_OSNAME
export OSTREE_BRANCHNAME
export OSTREE_REPO
export OSTREE_BOOTLOADER

export GARAGE_TARGET_NAME

IMAGE_CMD_otaimg () {
	if ${@bb.utils.contains('IMAGE_FSTYPES', 'otaimg', 'true', 'false', d)}; then
		if [ -z "$OSTREE_REPO" ]; then
			bbfatal "OSTREE_REPO should be set in your local.conf"
		fi

		if [ -z "$OSTREE_OSNAME" ]; then
			bbfatal "OSTREE_OSNAME should be set in your local.conf"
		fi

		if [ -z "$OSTREE_BRANCHNAME" ]; then
			bbfatal "OSTREE_BRANCHNAME should be set in your local.conf"
		fi


		PHYS_SYSROOT=`mktemp -d ${WORKDIR}/ota-sysroot-XXXXX`

		ostree admin --sysroot=${PHYS_SYSROOT} init-fs ${PHYS_SYSROOT}
		ostree admin --sysroot=${PHYS_SYSROOT} os-init ${OSTREE_OSNAME}

		mkdir -p ${PHYS_SYSROOT}/boot/loader.0
		ln -s loader.0 ${PHYS_SYSROOT}/boot/loader

		if [ "${OSTREE_BOOTLOADER}" = "grub" ]; then
			mkdir -p ${PHYS_SYSROOT}/boot/grub2
			ln -s ../loader/grub.cfg ${PHYS_SYSROOT}/boot/grub2/grub.cfg
		elif [ "${OSTREE_BOOTLOADER}" = "u-boot" ]; then
			touch ${PHYS_SYSROOT}/boot/loader/uEnv.txt
		else
			bberror "Invalid bootloader: ${OSTREE_BOOTLOADER}"
		fi;

		ostree_target_hash=$(cat ${OSTREE_REPO}/refs/heads/${OSTREE_BRANCHNAME})

		ostree --repo=${PHYS_SYSROOT}/ostree/repo pull-local --remote=${OSTREE_OSNAME} ${OSTREE_REPO} ${ostree_target_hash}
		export OSTREE_BOOT_PARTITION="/boot"
		kargs_list=""
		for arg in ${OSTREE_KERNEL_ARGS}; do
			kargs_list="${kargs_list} --karg-append=$arg"
		done

		ostree admin --sysroot=${PHYS_SYSROOT} deploy ${kargs_list} --os=${OSTREE_OSNAME} ${ostree_target_hash}

		# Copy deployment /home and /var/sota to sysroot
		HOME_TMP=`mktemp -d ${WORKDIR}/home-tmp-XXXXX`
		tar --xattrs --xattrs-include='*' -C ${HOME_TMP} -xf ${DEPLOY_DIR_IMAGE}/${IMAGE_LINK_NAME}.rootfs.ostree.tar.bz2 ./usr/homedirs ./var/sota ./var/local || true
		mv ${HOME_TMP}/var/sota ${PHYS_SYSROOT}/ostree/deploy/${OSTREE_OSNAME}/var/ || true
		mv ${HOME_TMP}/var/local ${PHYS_SYSROOT}/ostree/deploy/${OSTREE_OSNAME}/var/ || true
		# Create /var/sota if it doesn't exist yet
		mkdir -p ${PHYS_SYSROOT}/ostree/deploy/${OSTREE_OSNAME}/var/sota || true
		# Ensure the permissions are correctly set
		chmod 700 ${PHYS_SYSROOT}/ostree/deploy/${OSTREE_OSNAME}/var/sota
		mv ${HOME_TMP}/usr/homedirs/home ${PHYS_SYSROOT}/ || true
		# Ensure that /var/local exists (AGL symlinks /usr/local to /var/local)
		install -d ${PHYS_SYSROOT}/ostree/deploy/${OSTREE_OSNAME}/var/local
		# Set package version for the first deployment
		target_version=${ostree_target_hash}
		if [ -n "${GARAGE_TARGET_VERSION}" ]; then
			target_version=${GARAGE_TARGET_VERSION}
		fi
		echo "{\"${ostree_target_hash}\":\"${GARAGE_TARGET_NAME}-${target_version}\"}" > ${PHYS_SYSROOT}/ostree/deploy/${OSTREE_OSNAME}/var/sota/installed_versions

		rm -rf ${HOME_TMP}

		# Calculate image type
		OTA_ROOTFS_SIZE=$(calculate_size `du -ks $PHYS_SYSROOT | cut -f 1`  "${IMAGE_OVERHEAD_FACTOR}" "${IMAGE_ROOTFS_SIZE}" "${IMAGE_ROOTFS_MAXSIZE}" `expr ${IMAGE_ROOTFS_EXTRA_SPACE}` "${IMAGE_ROOTFS_ALIGNMENT}")

		if [ $OTA_ROOTFS_SIZE -lt 0 ]; then
			exit -1
		fi
		eval local COUNT=\"0\"
		eval local MIN_COUNT=\"60\"
		if [ $OTA_ROOTFS_SIZE -lt $MIN_COUNT ]; then
			eval COUNT=\"$MIN_COUNT\"
		fi

		# create image
		rm -rf ${DEPLOY_DIR_IMAGE}/${IMAGE_NAME}.otaimg
		sync
		dd if=/dev/zero of=${DEPLOY_DIR_IMAGE}/${IMAGE_NAME}.otaimg seek=$OTA_ROOTFS_SIZE count=$COUNT bs=1024
		mkfs.ext4 -O ^64bit ${DEPLOY_DIR_IMAGE}/${IMAGE_NAME}.otaimg -L otaroot -d ${PHYS_SYSROOT}
		rm -rf ${PHYS_SYSROOT}

		rm -f ${DEPLOY_DIR_IMAGE}/${IMAGE_LINK_NAME}.otaimg
		ln -s ${IMAGE_NAME}.otaimg ${DEPLOY_DIR_IMAGE}/${IMAGE_LINK_NAME}.otaimg
	fi
}

IMAGE_TYPEDEP_otaimg = "ostree"<|MERGE_RESOLUTION|>--- conflicted
+++ resolved
@@ -7,11 +7,6 @@
 # boot scripts, kernel and initramfs images
 #
 
-<<<<<<< HEAD
-OSTREE_BOOTLOADER ??= 'u-boot'
-
-=======
->>>>>>> 164e73cd
 do_image_otaimg[depends] += "e2fsprogs-native:do_populate_sysroot \
 			${@'grub:do_populate_sysroot' if d.getVar('OSTREE_BOOTLOADER', True) == 'grub' else ''} \
 			${@'virtual/bootloader:do_deploy' if d.getVar('OSTREE_BOOTLOADER', True) == 'u-boot' else ''}"
