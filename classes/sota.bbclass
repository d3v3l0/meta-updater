python __anonymous() {
    if bb.utils.contains('DISTRO_FEATURES', 'sota', True, False, d):
        d.appendVar("OVERRIDES", ":sota")
        #d.appendVar("IMAGE_INSTALL", " ostree os-release")

        d.appendVarFlag("do_image_wic", "depends", " %s:do_image_otaimg" % d.getVar("IMAGE_BASENAME", True))
        #d.appendVar("EXTRA_IMAGEDEPENDS", " parted-native mtools-native dosfstools-native")
}

IMAGE_INSTALL_append_sota = " ostree os-release"
IMAGE_CLASSES += " image_types_ostree image_types_ota"
IMAGE_FSTYPES += "${@bb.utils.contains('DISTRO_FEATURES', 'sota', 'ostreepush otaimg wic', ' ', d)}"

WKS_FILE_sota ?= "sdimage-sota.wks"

EXTRA_IMAGEDEPENDS_append_sota = " parted-native mtools-native dosfstools-native"

# Please redefine OSTREE_REPO in order to have a persistent OSTree repo
OSTREE_REPO ?= "${DEPLOY_DIR_IMAGE}/ostree_repo"
OSTREE_BRANCHNAME ?= "ota-${MACHINE}"
OSTREE_OSNAME ?= "poky"
OSTREE_INITRAMFS_IMAGE ?= "initramfs-ostree-image"

<<<<<<< HEAD
SOTA_MACHINE ??="none"
SOTA_MACHINE_raspberrypi2 ?= "raspberrypi"
SOTA_MACHINE_rarpberrypi3 ?= "raspberrypi"
SOTA_MACHINE_porter ?= "porter"
SOTA_MACHINE_intel-corei7-64 ?= "minnowboard"
SOTA_MACHINE_qemux86-64 ?= "qemux86-64"

=======
SOTA_MACHINE ?= "none"
SOTA_MACHINE_raspberrypi = "raspberrypi"
SOTA_MACHINE_raspberrypi3 = "raspberrypi"
SOTA_MACHINE_porter = "porter"
SOTA_MACHINE_intel-corei7-64 = "minnowboard"
SOTA_MACHINE_qemux86-64 = "qemux86-64"
SOTA_MACHINE_qemux86-64 = "qemux86-64"
SOTA_MACHINE_am335x-evm = "am335x-evm-wifi"
>>>>>>> 221a3753
inherit sota_${SOTA_MACHINE}<|MERGE_RESOLUTION|>--- conflicted
+++ resolved
@@ -1,11 +1,9 @@
 python __anonymous() {
     if bb.utils.contains('DISTRO_FEATURES', 'sota', True, False, d):
-        d.appendVar("OVERRIDES", ":sota")
-        #d.appendVar("IMAGE_INSTALL", " ostree os-release")
+        d.appendVarFlag("do_image_wic", "depends", " %s:do_image_otaimg" % d.getVar("IMAGE_BASENAME", True))
+}
 
-        d.appendVarFlag("do_image_wic", "depends", " %s:do_image_otaimg" % d.getVar("IMAGE_BASENAME", True))
-        #d.appendVar("EXTRA_IMAGEDEPENDS", " parted-native mtools-native dosfstools-native")
-}
+OVERRIDES .= "${@bb.utils.contains('DISTRO_FEATURES', 'sota', ':sota', '', d)}"
 
 IMAGE_INSTALL_append_sota = " ostree os-release"
 IMAGE_CLASSES += " image_types_ostree image_types_ota"
@@ -21,22 +19,12 @@
 OSTREE_OSNAME ?= "poky"
 OSTREE_INITRAMFS_IMAGE ?= "initramfs-ostree-image"
 
-<<<<<<< HEAD
 SOTA_MACHINE ??="none"
 SOTA_MACHINE_raspberrypi2 ?= "raspberrypi"
 SOTA_MACHINE_rarpberrypi3 ?= "raspberrypi"
 SOTA_MACHINE_porter ?= "porter"
 SOTA_MACHINE_intel-corei7-64 ?= "minnowboard"
 SOTA_MACHINE_qemux86-64 ?= "qemux86-64"
+SOTA_MACHINE_am335x-evm ?= "am335x-evm-wifi"
 
-=======
-SOTA_MACHINE ?= "none"
-SOTA_MACHINE_raspberrypi = "raspberrypi"
-SOTA_MACHINE_raspberrypi3 = "raspberrypi"
-SOTA_MACHINE_porter = "porter"
-SOTA_MACHINE_intel-corei7-64 = "minnowboard"
-SOTA_MACHINE_qemux86-64 = "qemux86-64"
-SOTA_MACHINE_qemux86-64 = "qemux86-64"
-SOTA_MACHINE_am335x-evm = "am335x-evm-wifi"
->>>>>>> 221a3753
 inherit sota_${SOTA_MACHINE}