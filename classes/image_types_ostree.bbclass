--- conflicted
+++ resolved
@@ -1,12 +1,6 @@
 # OSTree deployment
 
-<<<<<<< HEAD
-IMAGE_DEPENDS_ostree = "ostree-native:do_populate_sysroot \
-=======
-inherit image
-
 do_image_ostree[depends] += "ostree-native:do_populate_sysroot \
->>>>>>> e408922d
                         openssl-native:do_populate_sysroot \
                         coreutils-native:do_populate_sysroot \
                         unzip-native:do_populate_sysroot \
@@ -16,14 +10,8 @@
 export OSTREE_REPO
 export OSTREE_BRANCHNAME
 
-<<<<<<< HEAD
 RAMDISK_EXT ?= ".${INITRAMFS_FSTYPES}"
-=======
 export GARAGE_TARGET_NAME
-
-RAMDISK_EXT ?= ".ext4.gz"
-RAMDISK_EXT_arm ?= ".ext4.gz.u-boot"
->>>>>>> e408922d
 
 OSTREE_KERNEL ??= "${KERNEL_IMAGETYPE}"
 
