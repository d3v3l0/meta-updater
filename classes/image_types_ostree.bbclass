--- conflicted
+++ resolved
@@ -180,11 +180,7 @@
 }
 
 IMAGE_TYPEDEP_garagesign = "ostreepush"
-<<<<<<< HEAD
-do_image_ostreepush[depends] += "garage-sign-native:do_populate_sysroot"
-=======
-IMAGE_DEPENDS_garagesign = "aktualizr-native:do_populate_sysroot"
->>>>>>> 0afff0c9
+do_image_garage_sign[depends] += "aktualizr-native:do_populate_sysroot"
 IMAGE_CMD_garagesign () {
     if [ -n "${SOTA_PACKED_CREDENTIALS}" ]; then
         # if credentials are issued by a server that doesn't support offline signing, exit silently
@@ -229,7 +225,7 @@
 }
 
 IMAGE_TYPEDEP_garagecheck = "ostreepush garagesign"
-IMAGE_DEPENDS_garagecheck = "aktualizr-native:do_populate_sysroot"
+do_image_garagecheck[depends] += "aktualizr-native:do_populate_sysroot"
 IMAGE_CMD_garagecheck () {
     if [ -n "${SOTA_PACKED_CREDENTIALS}" ]; then
         # if credentials are issued by a server that doesn't support offline signing, exit silently
